/*
 *
 * k6 - a next-generation load testing tool
 * Copyright (C) 2016 Load Impact
 *
 * This program is free software: you can redistribute it and/or modify
 * it under the terms of the GNU Affero General Public License as
 * published by the Free Software Foundation, either version 3 of the
 * License, or (at your option) any later version.
 *
 * This program is distributed in the hope that it will be useful,
 * but WITHOUT ANY WARRANTY; without even the implied warranty of
 * MERCHANTABILITY or FITNESS FOR A PARTICULAR PURPOSE.  See the
 * GNU Affero General Public License for more details.
 *
 * You should have received a copy of the GNU Affero General Public License
 * along with this program.  If not, see <http://www.gnu.org/licenses/>.
 *
 */

package lib

import (
<<<<<<< HEAD
	"crypto/tls"
	"encoding/json"
	"errors"
	"time"

=======
>>>>>>> 77c90b8d
	"github.com/loadimpact/k6/stats"
	"gopkg.in/guregu/null.v3"
)

<<<<<<< HEAD
type Duration time.Duration

func (d *Duration) UnmarshalJSON(data []byte) error {
	var str string
	if err := json.Unmarshal(data, &str); err != nil {
		return err
	}

	v, err := time.ParseDuration(str)
	if err != nil {
		return err
	}

	*d = Duration(v)

	return nil
}

type TLSVersion struct {
	Min int
	Max int
}

func (v *TLSVersion) UnmarshalJSON(data []byte) error {
	// From https://golang.org/pkg/crypto/tls/#pkg-constants
	versionMap := map[string]int{
		"ssl3.0": tls.VersionSSL30,
		"tls1.0": tls.VersionTLS10,
		"tls1.1": tls.VersionTLS11,
		"tls1.2": tls.VersionTLS12,
	}

	// Version might be a string or an object with separate min & max fields
	var fields struct {
		Min string `json:"min"`
		Max string `json:"max"`
	}
	if err := json.Unmarshal(data, &fields); err != nil {
		switch err.(type) {
		case *json.UnmarshalTypeError:
			// Check if it's a type error and the user has passed a string
			var version string
			if otherErr := json.Unmarshal(data, &version); otherErr != nil {
				switch otherErr.(type) {
				case *json.UnmarshalTypeError:
					return errors.New("Type error: the value of tlsVersion " +
						"should be an object with min/max fields or a string")
				}

				// Some other error occurred
				return otherErr
			}
			// It was a string, assign it to both min & max
			fields.Min = version
			fields.Max = version
		default:
			return err
		}
	}

	var minVersion int
	var maxVersion int
	var ok bool
	if minVersion, ok = versionMap[fields.Min]; !ok {
		return errors.New("Unknown TLS version : " + fields.Min)
	}

	if maxVersion, ok = versionMap[fields.Max]; !ok {
		return errors.New("Unknown TLS version : " + fields.Max)
	}

	v.Min = minVersion
	v.Max = maxVersion

	return nil
}

type TLSCipherSuites struct {
	Values []uint16
}

func (s *TLSCipherSuites) UnmarshalJSON(data []byte) error {
	var suiteNames []string
	if err := json.Unmarshal(data, &suiteNames); err != nil {
		return err
	}

	var suiteIDs []uint16
	for _, name := range suiteNames {
		if suiteID, ok := SupportedTLSCipherSuites[name]; ok {
			suiteIDs = append(suiteIDs, suiteID)
		} else {
			return errors.New("Unknown cipher suite: " + name)
		}
	}

	s.Values = suiteIDs

	return nil
}

=======
>>>>>>> 77c90b8d
type Options struct {
	Paused     null.Bool    `json:"paused"`
	VUs        null.Int     `json:"vus"`
	VUsMax     null.Int     `json:"vusMax"`
	Duration   NullDuration `json:"duration"`
	Iterations null.Int     `json:"iterations"`
	Stages     []Stage      `json:"stages"`

	Linger        null.Bool `json:"linger"`
	NoUsageReport null.Bool `json:"noUsageReport"`

	MaxRedirects          null.Int         `json:"maxRedirects"`
	InsecureSkipTLSVerify null.Bool        `json:"insecureSkipTLSVerify"`
	TLSCipherSuites       *TLSCipherSuites `json:"tlsCipherSuites"`
	TLSVersion            *TLSVersion      `json:"tlsVersion"`
	NoConnectionReuse     null.Bool        `json:"noConnectionReuse"`
	UserAgent             null.String      `json:"userAgent"`
	Throw                 null.Bool        `json:"throw"`

	Thresholds map[string]stats.Thresholds `json:"thresholds"`

	// These values are for third party collectors' benefit.
	External map[string]interface{} `json:"ext"`
}

func (o Options) Apply(opts Options) Options {
	if opts.Paused.Valid {
		o.Paused = opts.Paused
	}
	if opts.VUs.Valid {
		o.VUs = opts.VUs
	}
	if opts.VUsMax.Valid {
		o.VUsMax = opts.VUsMax
	}
	if opts.Duration.Valid {
		o.Duration = opts.Duration
	}
	if opts.Iterations.Valid {
		o.Iterations = opts.Iterations
	}
	if opts.Stages != nil {
		o.Stages = opts.Stages
	}
	if opts.Linger.Valid {
		o.Linger = opts.Linger
	}
	if opts.NoUsageReport.Valid {
		o.NoUsageReport = opts.NoUsageReport
	}
	if opts.MaxRedirects.Valid {
		o.MaxRedirects = opts.MaxRedirects
	}
	if opts.InsecureSkipTLSVerify.Valid {
		o.InsecureSkipTLSVerify = opts.InsecureSkipTLSVerify
	}
	if opts.TLSCipherSuites != nil {
		o.TLSCipherSuites = opts.TLSCipherSuites
	}
	if opts.TLSVersion != nil {
		o.TLSVersion = opts.TLSVersion
	}
	if opts.NoConnectionReuse.Valid {
		o.NoConnectionReuse = opts.NoConnectionReuse
	}
	if opts.UserAgent.Valid {
		o.UserAgent = opts.UserAgent
	}
	if opts.Throw.Valid {
		o.Throw = opts.Throw
	}
	if opts.Thresholds != nil {
		o.Thresholds = opts.Thresholds
	}
	if opts.External != nil {
		o.External = opts.External
	}
	return o
}<|MERGE_RESOLUTION|>--- conflicted
+++ resolved
@@ -21,36 +21,13 @@
 package lib
 
 import (
-<<<<<<< HEAD
 	"crypto/tls"
 	"encoding/json"
 	"errors"
-	"time"
 
-=======
->>>>>>> 77c90b8d
 	"github.com/loadimpact/k6/stats"
 	"gopkg.in/guregu/null.v3"
 )
-
-<<<<<<< HEAD
-type Duration time.Duration
-
-func (d *Duration) UnmarshalJSON(data []byte) error {
-	var str string
-	if err := json.Unmarshal(data, &str); err != nil {
-		return err
-	}
-
-	v, err := time.ParseDuration(str)
-	if err != nil {
-		return err
-	}
-
-	*d = Duration(v)
-
-	return nil
-}
 
 type TLSVersion struct {
 	Min int
@@ -135,8 +112,6 @@
 	return nil
 }
 
-=======
->>>>>>> 77c90b8d
 type Options struct {
 	Paused     null.Bool    `json:"paused"`
 	VUs        null.Int     `json:"vus"`
